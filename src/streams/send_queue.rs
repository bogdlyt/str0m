use std::collections::VecDeque;
use std::time::{Duration, Instant};

use crate::packet::{QueuePriority, QueueSnapshot};
use crate::util::not_happening;

use super::RtpPacket;

#[derive(Debug)]
pub(crate) struct SendQueue {
    queue: VecDeque<RtpPacket>,
    total: TotalQueue,
    last_emitted: Option<Instant>,
}

impl SendQueue {
    pub fn new() -> Self {
        Self {
            queue: VecDeque::new(),
            total: TotalQueue::default(),
            last_emitted: None,
        }
    }

<<<<<<< HEAD
    pub fn push(&mut self, packet: RtpPacket) {
        // , now: Instant) {
        // self.total.increase(now, packet.payload.len());
=======
    pub fn push(&mut self, mut packet: RtpPacket) {
        // Every incoming packet must be timestamped withe a handle_timeout.
        // This sentinel value indicates it is needed.
        packet.timestamp = not_happening();

>>>>>>> 7e37072c
        self.queue.push_back(packet);
    }

    pub fn handle_timeout(&mut self, now: Instant) {
        for pkt in self.queue.iter_mut().rev() {
            if pkt.timestamp != not_happening() {
                // all enqueued packets are timestamped.
                break;
            } else {
                pkt.timestamp = now;
                self.total.increase(now, pkt.payload.len());
            }
        }
    }

<<<<<<< HEAD
    pub fn peek(&mut self) -> Option<&mut RtpPacket> {
        let peeked = self.queue.front_mut()?;
        if peeked.timestamp == not_happening() {
            None
        } else {
            Some(peeked)
        }
=======
    pub fn need_timeout(&self) -> bool {
        self.queue.iter().any(|p| p.timestamp == not_happening())
>>>>>>> 7e37072c
    }

    pub fn peek(&mut self) -> Option<&mut RtpPacket> {
        let peeked = self.queue.front_mut()?;
        if peeked.timestamp == not_happening() {
            None
        } else {
            Some(peeked)
        }
    }

    pub fn pop(&mut self, now: Instant) -> Option<RtpPacket> {
        // Don't release packets without a timestamp.
        self.peek()?;

        // Unwrap is OK, because peek() above must have returned a value
        // for us to be here.
        let packet = self.queue.pop_front().unwrap();

        // Must be timestamped
        assert!(packet.timestamp != not_happening());

        let queue_time = now - packet.timestamp;
        self.total.decrease(now, packet.payload.len(), queue_time);
        self.last_emitted = Some(now);

        Some(packet)
    }

    pub fn is_empty(&self) -> bool {
        self.queue.is_empty()
    }

    pub fn last(&self) -> Option<&RtpPacket> {
        self.queue.back()
    }

    pub(crate) fn snapshot(&mut self, now: Instant) -> QueueSnapshot {
        self.total.move_time_forward(now);

        QueueSnapshot {
            created_at: now,
            size: self.total.unsent_size,
            packet_count: self.total.unsent_count as u32,
            total_queue_time_origin: self.total.queue_time,
            last_emitted: self.last_emitted,
            first_unsent: self
                .queue
                .iter()
                .find(|p| p.timestamp != not_happening())
                .map(|p| p.timestamp),
            priority: if self.total.unsent_count > 0 {
                QueuePriority::Media
            } else {
                QueuePriority::Empty
            },
        }
    }

    pub(crate) fn clear(&mut self) {
        self.queue.clear();
        self.total.clear();
        self.last_emitted = None;
    }
}

// Total queue time in buffer. This lovely drawing explains how to add more time.
//
// -time--------------------------------------------------------->
//
// +--------------+
// |              |
// +--------------+
//      +---------+                          Already
//      |         |                           queued
//      +---------+                         durations
//          +-----+
//          |     |
//          +-----+
//                       +-+
//                       | |         <-----  Add next
//                       +-+                  packet
//
//
//
// +--------------+--------+
// |              |@@@@@@@@|
// +--------------+--------+
//      +---------+--------+                 The @ is
//      |         |@@@@@@@@|                  what's
//      +---------+--------+                  added
//          +-----+--------+
//          |     |@@@@@@@@|
//          +-----+--------+
//                       +-+
//                       |@|
//                       +-+
#[derive(Debug, Default)]
struct TotalQueue {
    /// Number of unsent packets.
    unsent_count: usize,
    /// The data size (bytes) of the unsent packets.
    unsent_size: usize,
    // /// When we last added some value to `queue_time`.
    // last: Option<Instant>,
    /// The total queue time of all the unsent packets.
    queue_time: Duration,
    // Timestamp of the last added packet.
    last: Option<Instant>,
}

impl TotalQueue {
    fn move_time_forward(&mut self, now: Instant) {
        if let Some(last) = self.last {
            assert!(self.unsent_count > 0);
            let from_last = now - last;
            self.queue_time += from_last * (self.unsent_count as u32);
            self.last = Some(now);
        } else {
            assert!(self.unsent_count == 0);
            assert!(self.unsent_size == 0);
            assert!(self.queue_time == Duration::ZERO);
        }
    }

    fn increase(&mut self, now: Instant, size: usize) {
        self.move_time_forward(now);
        self.unsent_count += 1;
        self.unsent_size += size;
        self.last = Some(now);
    }

    fn decrease(&mut self, now: Instant, size: usize, queue_time: Duration) {
        self.move_time_forward(now);

        self.unsent_count -= 1;
        self.unsent_size -= size;

        self.queue_time -= queue_time;

        if self.unsent_count == 0 {
            assert!(self.unsent_size == 0);
            self.queue_time = Duration::ZERO;
            self.last = None;
        }
    }

    fn clear(&mut self) {
        *self = Self::default();
    }
}

#[cfg(test)]
mod test {
    use crate::rtp_::MediaTime;
    use crate::rtp_::RtpHeader;

    use super::*;

    #[test]
    fn peek_pop_no_timestamp() {
        let mut queue = SendQueue::new();

        queue.push(RtpPacket {
            seq_no: 0.into(),
            time: MediaTime::new(10, 90_000),
            header: RtpHeader::default(),
            payload: vec![],
            timestamp: Instant::now(),
            nackable: true,
        });

        assert!(queue.peek().is_none());
        assert!(queue.pop(Instant::now()).is_none());
        assert!(queue.need_timeout());

        let snapshot_at = Instant::now() + Duration::from_secs(3);
        assert_eq!(
            queue.snapshot(snapshot_at),
            QueueSnapshot {
                created_at: snapshot_at,
                packet_count: 0,
                size: 0,
                total_queue_time_origin: Duration::ZERO,
                first_unsent: None,
                priority: QueuePriority::Empty,
                ..Default::default()
            }
        );
    }

    #[test]
    fn peek_pop_after_timestamp() {
        let mut queue = SendQueue::new();

        let start = Instant::now();

        queue.push(RtpPacket {
            seq_no: 0.into(),
            time: MediaTime::new(10, 90_000),
            header: RtpHeader::default(),
            payload: vec![42, 42],
            timestamp: start,
            nackable: true,
        });

        queue.handle_timeout(start);

        assert!(queue.peek().is_some());
        assert!(!queue.need_timeout());

        let snapshot_at = start + Duration::from_secs(3);
        assert_eq!(
            queue.snapshot(snapshot_at),
            QueueSnapshot {
                created_at: snapshot_at,
                packet_count: 1,
                size: 2,
                total_queue_time_origin: Duration::from_secs(3),
                first_unsent: Some(start),
                priority: QueuePriority::Media,
                ..Default::default()
            }
        );

        assert!(queue.pop(Instant::now()).is_some());
    }

    #[test]
    fn total_queue() {
        let mut total_queue = TotalQueue::default();
        let now = Instant::now();
        total_queue.increase(now, 0);
        total_queue.increase(now, 1);
        total_queue.decrease(now, 1, Duration::ZERO);
        // Doesn't panic
        total_queue.move_time_forward(now + Duration::from_millis(1));
    }
}<|MERGE_RESOLUTION|>--- conflicted
+++ resolved
@@ -22,17 +22,11 @@
         }
     }
 
-<<<<<<< HEAD
-    pub fn push(&mut self, packet: RtpPacket) {
-        // , now: Instant) {
-        // self.total.increase(now, packet.payload.len());
-=======
     pub fn push(&mut self, mut packet: RtpPacket) {
         // Every incoming packet must be timestamped withe a handle_timeout.
         // This sentinel value indicates it is needed.
         packet.timestamp = not_happening();
 
->>>>>>> 7e37072c
         self.queue.push_back(packet);
     }
 
@@ -48,18 +42,8 @@
         }
     }
 
-<<<<<<< HEAD
-    pub fn peek(&mut self) -> Option<&mut RtpPacket> {
-        let peeked = self.queue.front_mut()?;
-        if peeked.timestamp == not_happening() {
-            None
-        } else {
-            Some(peeked)
-        }
-=======
     pub fn need_timeout(&self) -> bool {
         self.queue.iter().any(|p| p.timestamp == not_happening())
->>>>>>> 7e37072c
     }
 
     pub fn peek(&mut self) -> Option<&mut RtpPacket> {
